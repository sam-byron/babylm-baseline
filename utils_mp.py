import gc
import os
import random
import torch
from itertools import islice
from multiprocessing import Pool
import multiprocessing as mp
from concurrent.futures import ThreadPoolExecutor

from concurrent.futures import ThreadPoolExecutor

# global thread pool for parallel disk writes
_SAVE_POOL = ThreadPoolExecutor(max_workers=64)

def load_chunk_async(chunk_path):
    """
    Load a single chunk asynchronously using the ELECTRA pattern.
    This function is optimized for loading existing tokenized chunks.
    """
    try:
        import torch
        import os
        import gc
        
        # Get file info for progress tracking
        filename = os.path.basename(chunk_path)
        file_size = os.path.getsize(chunk_path)
        
        print(f"Loading {filename} ({file_size/(1024*1024):.1f}MB)...", flush=True)
        
        # Load chunk data with memory optimization
        chunk_data = torch.load(chunk_path, map_location='cpu', weights_only=False)
        sentences = []
        
        # Process sentences efficiently
        if isinstance(chunk_data, list):
            for sentence_tokens in chunk_data:
                if isinstance(sentence_tokens, (list, torch.Tensor)) and len(sentence_tokens) > 0:
                    # Convert to tensor if needed
                    if not isinstance(sentence_tokens, torch.Tensor):
                        sentence_tokens = torch.tensor(sentence_tokens, dtype=torch.long)
                    elif sentence_tokens.dtype != torch.long:
                        sentence_tokens = sentence_tokens.long()
                    
                    # Basic validation
                    if len(sentence_tokens) > 0:
                        sentences.append(sentence_tokens)
        
        # Progress indicator
        print(f"✓ {filename}: {len(sentences)} sentences loaded", flush=True)
        
        # Clean up intermediate data
        del chunk_data
        gc.collect()
        
        return sentences
        
    except Exception as e:
        print(f"❌ Error loading {chunk_path}: {e}", flush=True)
        # Force cleanup on error
        import gc
        gc.collect()
        return []  # Return empty list for easier handling


def process_and_save_chunk(arg, tokenizer_unused=None):
    """
    Load and save a single chunk - ELECTRA pattern for sentence-aware loading.
    This function matches the working ELECTRA implementation exactly.
    """
    # Unpack arguments - but this is for loading existing chunks, not tokenizing new ones
    chunk_path, chunk_index, cache_path = arg
    
    try:
<<<<<<< HEAD
        # Load the chunk using the existing load_chunk_safe function
        print(f"Loading chunk {chunk_index} from {chunk_path}...", flush=True)
        tokenized_chunk = load_chunk_safe(chunk_path)
        
        if not tokenized_chunk:
            print(f"Warning: Empty chunk loaded from {chunk_path}")
            return None
        
        # For sentence-aware loading, we expect the chunk to already be tokenized properly
        # Just validate the structure
        if isinstance(tokenized_chunk, list) and len(tokenized_chunk) > 0:
            # Count sentences and tokens for progress tracking
            total_sentences = len(tokenized_chunk)
            total_tokens = sum(len(seq) if hasattr(seq, '__len__') else 0 for seq in tokenized_chunk)
            avg_length = total_tokens / total_sentences if total_sentences > 0 else 0
            
            print(f"Chunk {chunk_index}: {total_sentences} sentences, "
                  f"avg length: {avg_length:.1f} tokens", flush=True)
        
        # Use async saving with ThreadPoolExecutor like ELECTRA pattern
        chunk_file_path = os.path.join(cache_path, f"chunk{chunk_index}.pt")
        fut = _SAVE_POOL.submit(torch.save, tokenized_chunk, chunk_file_path)
        fut.add_done_callback(lambda f: print(f"Saved chunk {chunk_index} → {chunk_file_path}", flush=True))
        
        print(f"Processing complete for chunk {chunk_index} with {len(tokenized_chunk)} sentences", flush=True)
        
        # Clean up memory - this is critical for memory management
        result_size = len(tokenized_chunk)
        del tokenized_chunk
        gc.collect()  # Force garbage collection to free memory
        
        return fut  # Return future like ELECTRA pattern
=======
        # Use encode_batch which returns list of Encoding objects
        tokenized_batch = tokenizer.encode_batch(sample_chunk)
        
        # Extract the actual token IDs from each Encoding object
        individual_sequences = []
        for encoding in tokenized_batch:
            if hasattr(encoding, 'ids'):
                individual_sequences.append(encoding.ids)
            else:
                # Fallback if encoding is already a list of IDs
                individual_sequences.append(encoding)
        
        if not individual_sequences:
            raise ValueError("Tokenizer did not produce any output. Check the input or tokenizer implementation.")
        
        # FIXED: Concatenate all sequences into one long sequence per chunk
        # This is what ChunkedDataset expects - long sequences to split into blocks
        concatenated_sequence = []
        for seq in individual_sequences:
            concatenated_sequence.extend(seq)
        
        # Store as a single long sequence (ChunkedDataset will split it into blocks)
        tokenized_chunk = [concatenated_sequence]
        
        # Debug: Print stats about the concatenated chunk
        total_tokens = len(concatenated_sequence)
        unique_tokens = set(concatenated_sequence)
        
        print(f"Chunk {chunk_index}: {len(individual_sequences)} sentences → 1 concatenated sequence, {total_tokens} total tokens, {len(unique_tokens)} unique tokens", flush=True)
>>>>>>> c778914d
        
    except Exception as e:
        print(f"Error processing chunk {chunk_index} from {chunk_path}: {e}", flush=True)
        return None
<|MERGE_RESOLUTION|>--- conflicted
+++ resolved
@@ -12,100 +12,20 @@
 # global thread pool for parallel disk writes
 _SAVE_POOL = ThreadPoolExecutor(max_workers=64)
 
-def load_chunk_async(chunk_path):
-    """
-    Load a single chunk asynchronously using the ELECTRA pattern.
-    This function is optimized for loading existing tokenized chunks.
-    """
-    try:
-        import torch
-        import os
-        import gc
-        
-        # Get file info for progress tracking
-        filename = os.path.basename(chunk_path)
-        file_size = os.path.getsize(chunk_path)
-        
-        print(f"Loading {filename} ({file_size/(1024*1024):.1f}MB)...", flush=True)
-        
-        # Load chunk data with memory optimization
-        chunk_data = torch.load(chunk_path, map_location='cpu', weights_only=False)
-        sentences = []
-        
-        # Process sentences efficiently
-        if isinstance(chunk_data, list):
-            for sentence_tokens in chunk_data:
-                if isinstance(sentence_tokens, (list, torch.Tensor)) and len(sentence_tokens) > 0:
-                    # Convert to tensor if needed
-                    if not isinstance(sentence_tokens, torch.Tensor):
-                        sentence_tokens = torch.tensor(sentence_tokens, dtype=torch.long)
-                    elif sentence_tokens.dtype != torch.long:
-                        sentence_tokens = sentence_tokens.long()
-                    
-                    # Basic validation
-                    if len(sentence_tokens) > 0:
-                        sentences.append(sentence_tokens)
-        
-        # Progress indicator
-        print(f"✓ {filename}: {len(sentences)} sentences loaded", flush=True)
-        
-        # Clean up intermediate data
-        del chunk_data
-        gc.collect()
-        
-        return sentences
-        
-    except Exception as e:
-        print(f"❌ Error loading {chunk_path}: {e}", flush=True)
-        # Force cleanup on error
-        import gc
-        gc.collect()
-        return []  # Return empty list for easier handling
-
-
 def process_and_save_chunk(arg, tokenizer_unused=None):
     """
-    Load and save a single chunk - ELECTRA pattern for sentence-aware loading.
-    This function matches the working ELECTRA implementation exactly.
+    Tokenize and save a single chunk.
+    Note: tokenizer_unused parameter is kept for compatibility but tokenizer comes from arg
     """
-    # Unpack arguments - but this is for loading existing chunks, not tokenizing new ones
-    chunk_path, chunk_index, cache_path = arg
+    sample_chunk, chunk_index, cache_path, tokenizer = arg
+    
+    # Extract text from the samples
+    sample_chunk = [sample["text"] for sample in sample_chunk]
+    if not isinstance(sample_chunk, list) or not all(isinstance(t, str) for t in sample_chunk):
+        print(f"Expected list[str], got {type(sample_chunk)}")
+        raise ValueError(f"Expected list[str], got {type(sample_chunk)}")
     
     try:
-<<<<<<< HEAD
-        # Load the chunk using the existing load_chunk_safe function
-        print(f"Loading chunk {chunk_index} from {chunk_path}...", flush=True)
-        tokenized_chunk = load_chunk_safe(chunk_path)
-        
-        if not tokenized_chunk:
-            print(f"Warning: Empty chunk loaded from {chunk_path}")
-            return None
-        
-        # For sentence-aware loading, we expect the chunk to already be tokenized properly
-        # Just validate the structure
-        if isinstance(tokenized_chunk, list) and len(tokenized_chunk) > 0:
-            # Count sentences and tokens for progress tracking
-            total_sentences = len(tokenized_chunk)
-            total_tokens = sum(len(seq) if hasattr(seq, '__len__') else 0 for seq in tokenized_chunk)
-            avg_length = total_tokens / total_sentences if total_sentences > 0 else 0
-            
-            print(f"Chunk {chunk_index}: {total_sentences} sentences, "
-                  f"avg length: {avg_length:.1f} tokens", flush=True)
-        
-        # Use async saving with ThreadPoolExecutor like ELECTRA pattern
-        chunk_file_path = os.path.join(cache_path, f"chunk{chunk_index}.pt")
-        fut = _SAVE_POOL.submit(torch.save, tokenized_chunk, chunk_file_path)
-        fut.add_done_callback(lambda f: print(f"Saved chunk {chunk_index} → {chunk_file_path}", flush=True))
-        
-        print(f"Processing complete for chunk {chunk_index} with {len(tokenized_chunk)} sentences", flush=True)
-        
-        # Clean up memory - this is critical for memory management
-        result_size = len(tokenized_chunk)
-        del tokenized_chunk
-        gc.collect()  # Force garbage collection to free memory
-        
-        return fut  # Return future like ELECTRA pattern
-=======
         # Use encode_batch which returns list of Encoding objects
         tokenized_batch = tokenizer.encode_batch(sample_chunk)
         
@@ -135,8 +55,21 @@
         unique_tokens = set(concatenated_sequence)
         
         print(f"Chunk {chunk_index}: {len(individual_sequences)} sentences → 1 concatenated sequence, {total_tokens} total tokens, {len(unique_tokens)} unique tokens", flush=True)
->>>>>>> c778914d
         
     except Exception as e:
-        print(f"Error processing chunk {chunk_index} from {chunk_path}: {e}", flush=True)
+        print(f"Error tokenizing chunk {chunk_index}: {e}", flush=True)
         return None
+    
+    chunk_file_path = os.path.join(cache_path, f"chunk{chunk_index}.pt")
+    
+    # Save synchronously to ensure the file is written before the function returns
+    torch.save(tokenized_chunk, chunk_file_path)
+    print(f"Saved chunk {chunk_index} → {chunk_file_path}", flush=True)
+    
+    print(f"Tokenization complete for chunk {chunk_index} with {len(tokenized_chunk)} sequences", flush=True)
+    
+    # Clean up memory
+    del tokenized_chunk, tokenized_batch
+    gc.collect()
+
+    return chunk_index
